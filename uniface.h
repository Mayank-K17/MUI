--- conflicted
+++ resolved
@@ -136,7 +136,7 @@
 		}
 		
 		void set_sending(time_type start, time_type timeout, span_t s) {
-			sending_spans.emplace(std::make_pair(start,timeout),std::move(s));
+			sending_spans.emplace(std::make_pair(start,timeout), std::move(s));
 		}
 
 		void set_pts(std::vector<point_type> pts) {
@@ -262,6 +262,10 @@
 					 std::bind(&uniface::on_send_disable, this, _1)));
 		readers.link("sending disable", reader_variables<int32_t>(
 					 std::bind(&uniface::on_recv_disable, this, _1)));
+		readers.link("data", reader_variables<time_type, frame_type>(
+		             std::bind(&uniface::on_recv_data, this, _1, _2)));
+		readers.link("rawdata", reader_variables<int32_t, time_type, frame_raw_type>(
+		             std::bind(&uniface::on_recv_rawdata, this, _1, _2, _3)));
 		readers.link("points", reader_variables<int32_t, std::vector<point_type>>(
 		             std::bind(&uniface::on_recv_points, this, _1, _2)));
 		readers.link("assignedVals", reader_variables<std::string, storage_single_t>(
@@ -350,9 +354,9 @@
 
 	template<class SAMPLER, class TIME_SAMPLER, typename ... ADDITIONAL>
 	typename SAMPLER::OTYPE
-	fetch( const std::string& attr,const point_type focus,const time_type t,
-		   SAMPLER& sampler, const TIME_SAMPLER &t_sampler,bool barrier_enabled = true,
-		   time_type barrier_time = std::numeric_limits<time_type>::lowest(),
+	fetch( const std::string& attr,const point_type focus, const time_type t,
+	       SAMPLER& sampler, const TIME_SAMPLER &t_sampler,
+		   bool barrier_enabled = true, time_type barrier_time = std::numeric_limits<time_type>::lowest(),
 		   ADDITIONAL && ... additional ) {
 		if(barrier_enabled){
 			if(barrier_time == std::numeric_limits<time_type>::lowest())
@@ -427,11 +431,11 @@
 	template<typename TYPE, class TIME_SAMPLER, typename ... ADDITIONAL>
         std::vector<point_type>
 	fetch_points( const std::string& attr, const time_type t, const TIME_SAMPLER &t_sampler,
-                  bool barrier_enabled = true, time_type barrier_time = std::numeric_limits<time_type>::lowest(),
+                  bool barrier_enabled = true, time_type barrier_time = std::numeric_limits<time_type>::min(),
                   ADDITIONAL && ... additional ) {
 		using vec = std::vector<std::pair<point_type,TYPE> >;
 		if(barrier_enabled){
-			if(barrier_time == std::numeric_limits<time_type>::lowest())
+			if(barrier_time == std::numeric_limits<time_type>::min())
 				barrier_time = t_sampler.get_upper_bound(t);
 			barrier(barrier_time);
 		}
@@ -457,11 +461,11 @@
 	template<typename TYPE, class TIME_SAMPLER, typename ... ADDITIONAL>
     std::vector<TYPE>
 	fetch_values( const std::string& attr, const time_type t, const TIME_SAMPLER &t_sampler,
-			      bool barrier_enabled = true, time_type barrier_time = std::numeric_limits<time_type>::lowest(),
+			      bool barrier_enabled = true, time_type barrier_time = std::numeric_limits<time_type>::min(),
 			      ADDITIONAL && ... additional ) {
 		using vec = std::vector<std::pair<point_type,TYPE> >;
 		if(barrier_enabled){
-			if(barrier_time == std::numeric_limits<time_type>::lowest())
+			if(barrier_time == std::numeric_limits<time_type>::min())
 				barrier_time = t_sampler.get_upper_bound(t);
 			barrier(barrier_time);
 		}
@@ -523,47 +527,9 @@
 			push_buffer.clear();
 		}
 
-<<<<<<< HEAD
-		comm->send(message::make("timestamp",comm->local_rank(),timestamp), not_disabled);
-
-		return std::count( is_sending.begin(),is_sending.end(),true );
-	}
-
-	int commit( std::pair<time_type,time_type> timestamp ) {
-		std::vector<bool> is_sending(comm->remote_size(), true);
-		std::vector<bool> not_disabled(comm->remote_size(), true);
-
-		if( (((span_start < timestamp.first) || almost_equal(span_start, timestamp.first)) && ((timestamp.first < span_timeout) || almost_equal(timestamp.first, span_timeout))) ) {
-			for( std::size_t i=0; i<peers.size(); ++i ) {
-				if(!peers[i].is_recv_disabled()){
-					is_sending[i] = peers[i].is_recving( timestamp.first, current_span );
-					not_disabled[i] = true;
-				}
-				else
-					is_sending[i] = false;
-			}
-		}
-
-		if( FIXEDPOINTS ) {
-			if( push_buffer_pts.size() > 0 ) {
-				comm->send(message::make("points",comm->local_rank(),std::move(push_buffer_pts)), is_sending);
-				initialized_pts_ = true;
-			}
-			comm->send(message::make("rawdata_si",comm->local_rank(),timestamp,std::move(push_buffer_raw)), is_sending);
-			push_buffer_raw.clear();
-			push_buffer_pts.clear();
-		}
-		else {
-			comm->send(message::make("data_si",timestamp,std::move(push_buffer)), is_sending);
-			push_buffer.clear();
-		}
-
-		comm->send(message::make("timestamp_si",comm->local_rank(),timestamp), not_disabled);
-=======
 		comm->send(message::make("timestamp", comm->local_rank(), timestamp), is_sending);
->>>>>>> cfcefcbb
-
-		return std::count( is_sending.begin(),is_sending.end(),true );
+
+		return std::count( is_sending.begin(), is_sending.end(), true );
 	}
 
 	void forecast( time_type timestamp ) {
@@ -600,7 +566,7 @@
 		for(;;) {    // barrier must be thread-safe because it is called in fetch()
 			std::lock_guard<std::mutex> lock(mutex);
 			if( std::all_of(peers.begin(), peers.end(), [=](const peer_state& p) {
-				return (p.is_send_disabled() ? true : !p.is_sending(t.first,recv_span)) ||
+				return (p.is_send_disabled()) || (!p.is_sending(t,recv_span)) ||
 						((((p.current_t() > t.first) || almost_equal(p.current_t(), t.first)) || (p.next_t() > t.first)) &&
 						(((p.current_t_si() > t.second) || almost_equal(p.current_t_si(), t.second)) || (p.next_t_si() > t.second))); }) ) break;
 			acquire(); // To avoid infinite-loop when synchronous communication
@@ -775,4 +741,19 @@
 
 }
 
-#endif // _UNIFACE_H+#endif // _UNIFACE_H
+
+// TO-DO
+// [x] in uniface::barrier: give time-out warning  <- requires try_recv
+// [x] void uniface::forget( time_type time );
+// [x] void uniface::forget( time_type begin, time_type end );
+// [x] void uniface::set_memory( time_type length );
+// [x] bool uniface::is_ready( std::string attr );
+// [x] void uniface::forecast( time_type stamp );
+// [x] python wrapper
+// [ ] linear solver
+// [ ] config generator
+// [ ] logger
+// [ ] periodicity policy
+// [ ] shm://domain/interface, create pipes in /dev/shm/interface
+// [ ] void uniface::recommit( time_type stamp, INT version );