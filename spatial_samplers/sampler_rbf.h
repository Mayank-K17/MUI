--- conflicted
+++ resolved
@@ -42,7 +42,7 @@
  * @file sampler_rbf.h
  * @author A. Skillen, W. Liu, S. Longshaw
  * @date November 2018
- * @brief Spatial sampler using Radial Basis Function interpolation.
+ * @brief Spatial sampler using Gaussian Radial Basis Function interpolation.
  */
 
 #ifndef MUI_SAMPLER_RBF_H_
@@ -62,169 +62,6 @@
 #define MINPOINTSWARN 2
 #define MAXPOINTSWARN 120
 public:
-<<<<<<< HEAD
-  using OTYPE      = O_TP;
-  using ITYPE      = I_TP;
-  using REAL       = typename CONFIG::REAL;
-  using INT        = typename CONFIG::INT;
-  using point_type = typename CONFIG::point_type;
-  using EXCEPTION  = typename CONFIG::EXCEPTION;
-
-  static const bool QUIET = CONFIG::QUIET;
-
-/**
- * Input parameters:
- * 1.REAL r:
- *    r is the search radius
- * 2. std::vector<point_type>& pts:
- *    pts is vector of points that pre-set for RBF interpolation
- * 3. INT basisFunc:
- *    basisFunc is a parameter for basis function selection. Implemented functions are as follows:
- *    Gaussian(default): basisFunc_=0
- *    Wendland's C0:     basisFunc_=1
- *    Wendland's C2:     basisFunc_=2
- *    Wendland's C4:     basisFunc_=3
- *    Wendland's C6:     basisFunc_=4
- * 4. bool conservative:
- *    conservative is a boolen switch on the mode of RBF interpolation:
- *    consistent mode(default): conservative=false
- *    conservative mode:        conservative=true
- * 5. bool polynomial:
- *    polynomial is a boolen switch on the polynomial term of the transformation matrix:
- *    without polynomial terms(default): polynomial=false
- *    with polynomial terms:             polynomial=true
- * 6. bool smoothFunc:
- *    smoothFunc is a boolen switch on the smoothing function of the transformation matrix:
- *    without smoothing function(default): smoothFunc=false
- *    with smoothing function:             smoothFunc=true
- * 7. bool readMatrix:
- *    readMatrix is a parameter to select whether to construct transformation matrix or read matrix from file:
- *    construct transformation matrix and write it to file(default): readMatrix=false
- *    read transformation matrix from file:                          readMatrix=true
- * 8. const std::string& fileAddress:
- *    fileAddress is a parameter to set the address that the transformation matrix I/O.
- *    The default value of fileAddress is an empty string.
- * 9. double cutoff:
- *    cutoff is a parameter to set the cut-off of the Gaussian basis function (only valid for basisFunc_=0).
- *    The default value of cutoff is 1e-9
- */
-
-  sampler_rbf( REAL r, std::vector<point_type>& pts, INT basisFunc=0, bool conservative=false, bool polynomial=false,
-               bool smoothFunc=false, bool readMatrix=false, const std::string& fileAddress=std::string(), REAL cutoff=1e-9 ) :
-  r_(r),
-  initialised_(false),
-  CABrow_(0),
-  CABcol_(0),
-  Hrow_(0),
-  Hcol_(0),
-  conservative_(conservative),
-  consistent_(!conservative),
-  polynomial_(polynomial),
-  smoothFunc_(smoothFunc),
-  readMatrix_(readMatrix),
-  fileAddress_(fileAddress),
-  N_sp_(50),
-  M_ap_(50),
-  basisFunc_(basisFunc),
-  pts_(pts)
-  {
-    //set s to give rbf(r)=cutoff (default 1e-9)
-    s_=std::pow(-std::log(cutoff),0.5) / r_;
-  }
-
-  template<template<typename,typename> class CONTAINER>
-  inline OTYPE filter( point_type focus, const CONTAINER<ITYPE,CONFIG> &data_points ) {
-    if( !initialised_ )
-      computeRBFtransformation( data_points );
-
-    auto p = std::find_if(pts_.begin(),pts_.end(),[focus](point_type b) { return normsq(focus - b) < 1e-10; });
-
-    if( p==std::end(pts_) ) {
-      EXCEPTION( std::runtime_error("Point not found. Must pre-set points for RBF interpolation" ));
-    }
-
-    auto i = std::distance(pts_.begin(),p);
-
-    OTYPE sum = 0;
-    for( size_t j=0; j < data_points.size() ; j++) {
-      sum += H_(i, j) * data_points[j].second;
-    }
-
-    return sum;
-  }
-
-  inline geometry::any_shape<CONFIG> support( point_type focus, REAL domain_mag ) const {
-    return geometry::any_shape<CONFIG>();
-  }
-
-  void preSetFetchPoints( std::vector<point_type>& pts ) {
-    pts_ = pts;
-    initialised_ = false;
-  }
-
-  void addFetchPoint( point_type pt ) {
-    pts_.push_back( pt );
-    initialised_ = false;
-  }
-
-private:
-  template<template<typename,typename> class CONTAINER>
-  void computeRBFtransformation( const CONTAINER<ITYPE,CONFIG> &data_points ) {
-    if( conservative_ )
-      if( pts_.size() <= 50 ) N_sp_ = pts_.size();
-    else
-      if( data_points.size() <= 50 ) N_sp_ = data_points.size();
-
-    if(smoothFunc_){
-      if( pts_.size()<=50 ) M_ap_ = ( pts_.size() - 1 );
-    }
-
-    if( readMatrix_ ) {
-      std::ifstream inputFileMatrixSize(fileAddress_+"/matrixSize.dat");
-
-      if( !inputFileMatrixSize )
-        std::cerr << "Could not locate the file address of matrixSize.dat!" << std::endl;
-      else {
-        std::string tempS;
-        std::vector<INT> tempV;
-        while( std::getline(inputFileMatrixSize, tempS) ) {
-          // Skips the line if the first two characters are '//'
-          if( tempS[0] == '/' && tempS[1] == '/') continue;
-          std::stringstream lineStream(tempS);
-          std::string tempSS;
-          while( std::getline(lineStream, tempSS, ',') ) {
-            tempV.push_back(std::stoi(tempSS));
-          }
-        }
-        CABrow_ = tempV[0];
-        CABcol_ = tempV[1];
-        CAArow_ = tempV[2];
-        CAAcol_ = tempV[3];
-        Hrow_ = tempV[4];
-        Hcol_ = tempV[5];
-      }
-
-      std::ifstream inputFileCAB(fileAddress_+"/connectivityAB.dat");
-
-      if( !inputFileCAB )
-        std::cerr << "Could not locate the file address for connectivityAB.dat" << std::endl;
-      else {
-        connectivityAB_.resize(CABrow_);
-        for( INT i=0; i < CABrow_; ++i ) {
-                connectivityAB_[i].resize(CABcol_);
-                std::string tempS;
-                while( std::getline(inputFileCAB, tempS) ) {
-            // Skips the line if the first two characters are '//'
-            if (tempS[0] == '/' && tempS[1] == '/') continue;
-            std::stringstream lineStream(tempS);
-            std::string tempSS;
-                        std::vector<INT> tempV;
-                        while( std::getline(lineStream, tempSS, ',') ) {
-                          tempV.push_back(std::stoi(tempSS));
-                        }
-                        connectivityAB_.push_back(tempV);
-                    }
-=======
   using OTYPE = O_TP;
   using ITYPE = I_TP;
   using REAL = typename CONFIG::REAL;
@@ -605,7 +442,6 @@
                   if (i != j) {
                     coefsC.emplace_back(Eigen::Triplet < REAL > (j, i, w));
                   }
->>>>>>> 36f10751
                 }
               }
             }
@@ -641,291 +477,6 @@
                 coefs.emplace_back(Eigen::Triplet < REAL > (0, j, rbf(d)));
               }
             }
-<<<<<<< HEAD
-
-      if( smoothFunc_ ) {
-        std::ifstream inputFileCAA(fileAddress_+"/connectivityAA.dat");
-        if( !inputFileCAA )
-          std::cerr << "Could not locate the file address for connectivityAA.dat" << std::endl;
-        else {
-          if( (CAArow_== 0) || (CAAcol_== 0) ) {
-            std::cerr << "Error on the size of connectivityAA matrix in matrixSize.dat, number of rows: "
-                  << CAArow_ << "number of columns: " << CAAcol_
-                  << ". Make sure the matrices were generated with the smoothing function switched on."
-                  << std::endl;
-          }
-          else {
-            connectivityAA_.resize(CAArow_);
-            for( INT i=0; i < CAArow_; ++i ) {
-              connectivityAA_[i].resize(CAAcol_);
-              std::string tempS;
-              while( std::getline(inputFileCAA, tempS) ) {
-                // Skips the line if the first two characters are '//'
-                if (tempS[0] == '/' && tempS[1] == '/') continue;
-                std::stringstream lineStream(tempS);
-                std::string tempSS;
-                std::vector<INT> tempV;
-                while( std::getline(lineStream, tempSS, ',') ) {
-                  tempV.push_back(std::stoi(tempSS));
-                }
-                connectivityAA_.push_back(tempV);
-              }
-            }
-          }
-        }
-      }
-
-      H_.resize( Hrow_, Hcol_);
-
-      std::ifstream inputFileHMatrix(fileAddress_+"/Hmatrix.dat");
-
-      if( !inputFileHMatrix )
-        std::cerr << "Could not locate the file address for Hmatrix.dat" << std::endl;
-      else {
-        std::string tempS;
-        int tempRow = 0;
-        int tempPoints = 0;
-        while( std::getline(inputFileHMatrix, tempS) ) {
-          // Skips the line if the first two characters are '//'
-          if( tempS[0] == '/' && tempS[1] == '/' ) continue;
-          std::stringstream lineStream(tempS);
-          std::string tempSS;
-          int tempCol = 0;
-          while( std::getline(lineStream, tempSS, ',') ) {
-            H_(tempRow,tempCol) = std::stod(tempSS);
-            ++tempCol;
-            ++tempPoints;
-          }
-          ++tempRow;
-        }
-
-                if( (tempRow != Hrow_) || ((tempPoints/tempRow) != Hcol_) ) {
-                  std::cerr << "tempRow (" << tempRow << ") is NOT equal to Hrow_ (" << Hrow_ << "), or" << std::endl
-                        << "(tempPoints/tempRow) (" << (tempPoints/tempRow) << ") is NOT equal to Hcol_ (" << Hcol_ << ")"
-                << std::endl;
-                }
-      }
-    }
-    else { // Generating new matrix
-      buildConnectivity( data_points, N_sp_ );
-
-      H_.resize( pts_.size(), data_points.size() );
-
-      if( smoothFunc_ ) {
-        buildConnectivityAA( M_ap_ );
-        H_toSmooth_.resize( pts_.size(), data_points.size() );
-      }
-
-      std::ofstream outputFileMatrixSize(fileAddress_+"/matrixSize.dat");
-
-      if( !outputFileMatrixSize )
-        std::cerr << "Could not locate the file address of matrixSize.dat" << std::endl;
-      else {
-        outputFileMatrixSize << "// *********************************************************************************************************************************************";
-        outputFileMatrixSize << "\n";
-        outputFileMatrixSize << "// **** This is the 'matrixSize.dat' file of the RBF spatial sampler of the MUI library";
-        outputFileMatrixSize << "\n";
-        outputFileMatrixSize << "// **** This file contains the size (number of rows and number of columns) of the Point Connectivity Matrix (N) and the Coupling Matrix (H).";
-        outputFileMatrixSize << "\n";
-        outputFileMatrixSize << "// **** The file uses the Comma-Separated Values (CSV) format and the ASCII format with the meanings as follows: ";
-        outputFileMatrixSize << "\n";
-        outputFileMatrixSize << "// ****      The number of rows of the Point Connectivity Matrix (N), ";
-        outputFileMatrixSize << "\n";
-        outputFileMatrixSize << "// ****      The number of columns of the Point Connectivity Matrix (N),";
-        outputFileMatrixSize << "\n";
-        outputFileMatrixSize << "// ****      The number of rows of the Point Connectivity Matrix (M) (for smoothing), ";
-        outputFileMatrixSize << "\n";
-        outputFileMatrixSize << "// ****      The number of columns of the Point Connectivity Matrix (M) (for smoothing),";
-        outputFileMatrixSize << "\n";
-        outputFileMatrixSize << "// ****      The number of rows of the Coupling Matrix (H),";
-        outputFileMatrixSize << "\n";
-        outputFileMatrixSize << "// ****      The number of columns of the Coupling Matrix (H)";
-        outputFileMatrixSize << "\n";
-        outputFileMatrixSize << "// *********************************************************************************************************************************************";
-        outputFileMatrixSize << "\n";
-        outputFileMatrixSize << "//  ";
-        outputFileMatrixSize << "\n";
-        outputFileMatrixSize << connectivityAB_.size();
-        outputFileMatrixSize << ",";
-        outputFileMatrixSize << connectivityAB_[0].size();
-        outputFileMatrixSize << ",";
-        if( smoothFunc_ ) {
-                  outputFileMatrixSize << connectivityAA_.size();
-                  outputFileMatrixSize << ",";
-                  outputFileMatrixSize << connectivityAA_[0].size();
-                  outputFileMatrixSize << ",";
-        }
-        else {
-          outputFileMatrixSize << "0";
-          outputFileMatrixSize << ",";
-          outputFileMatrixSize << "0";
-          outputFileMatrixSize << ",";
-        }
-        outputFileMatrixSize << H_.rows();
-        outputFileMatrixSize << ",";
-        outputFileMatrixSize << H_.cols();
-        outputFileMatrixSize << "\n";
-      }
-
-      const clock_t begin_time = clock();
-
-      if( consistent_ ) {
-        if ( polynomial_ ) {
-          for( size_t row = 0; row < pts_.size(); row++ ) {
-            Eigen::SparseMatrix<REAL> Css; //< Matrix of radial basis function evaluations between prescribed points
-            Eigen::SparseMatrix<REAL> Aas; //< Matrix of RBF evaluations between prescribed and interpolation points
-
-            Css.resize((1+N_sp_+CONFIG::D), (1+N_sp_+CONFIG::D));
-            Aas.resize(1, (1+N_sp_+CONFIG::D));
-
-            std::vector<Eigen::Triplet<REAL> > coefsC;
-
-            //set Css
-            for( INT i=0 ; i < N_sp_ ; i++ ) {
-              for( INT j=i ; j < N_sp_ ; j++ ) {
-                int glob_i = connectivityAB_[row][i];
-                int glob_j = connectivityAB_[row][j];
-
-                auto d = norm( data_points[glob_i].first - data_points[glob_j].first );
-
-                if ( d < r_ ) {
-                  REAL w = rbf(d);
-                  coefsC.push_back( Eigen::Triplet<REAL>(i, j, w ) );
-                  if( i != j ) coefsC.push_back( Eigen::Triplet<REAL>( j, i, w ) );
-                }
-              }
-            }
-
-            for( INT i=0; i < N_sp_; i++ ) {
-              coefsC.push_back( Eigen::Triplet<REAL>(i, N_sp_, 1 ) );
-              coefsC.push_back( Eigen::Triplet<REAL>(N_sp_, i, 1 ) );
-
-              int glob_i = connectivityAB_[row][i];
-
-              for (int tempDim=0; tempDim < CONFIG::D; tempDim++){
-                coefsC.push_back(Eigen::Triplet<REAL>(i, (N_sp_+tempDim+1), data_points[glob_i].first[tempDim]));
-                coefsC.push_back(Eigen::Triplet<REAL>((N_sp_+tempDim+1), i, data_points[glob_i].first[tempDim]));
-              }
-            }
-
-            Css.reserve(coefsC.size());
-            Css.setFromTriplets(coefsC.begin(), coefsC.end());
-
-            //set Aas
-            std::vector<Eigen::Triplet<REAL> > coefs;
-
-            for( INT j=0 ; j < N_sp_ ; j++ ) {
-              int glob_j = connectivityAB_[row][j];
-
-              auto d = norm( pts_[row] - data_points[glob_j].first );
-
-              if ( d < r_ ) coefs.push_back( Eigen::Triplet<REAL>(0, j, rbf(d) ) );
-            }
-
-            coefs.push_back( Eigen::Triplet<REAL>(0, N_sp_, 1 ) );
-
-            for( int tempDim = 0; tempDim < CONFIG::D; tempDim++ ) {
-              coefs.push_back( Eigen::Triplet<REAL>(0, (N_sp_+tempDim+1), pts_[row][tempDim]) );
-            }
-
-            Aas.reserve(coefs.size());
-            Aas.setFromTriplets(coefs.begin(), coefs.end());
-
-            //invert Css
-            Eigen::Matrix<REAL, Eigen::Dynamic, Eigen::Dynamic> I(Css.rows(), Css.cols());
-            I.setIdentity();
-            Eigen::ConjugateGradient<Eigen::SparseMatrix<REAL> > solver(Css);
-            solver.setTolerance(1e-6);
-            Eigen::SparseMatrix<REAL> invCss = (solver.solve(I)).sparseView(1e8);
-
-            if( CONFIG::DEBUG ) {
-              std::cout << "#iterations of invCss:     " << solver.iterations() << ". Error of invCss: "<< solver.error()<< std::endl;
-            }
-
-            Eigen::Matrix<REAL, Eigen::Dynamic, Eigen::Dynamic> H_i = (Aas * invCss).pruned(1e8);
-
-            if( smoothFunc_ ) {
-              for( INT j=0 ; j < N_sp_ ; j++ ) {
-                int glob_j = connectivityAB_[row][j];
-                H_toSmooth_(row, glob_j) = H_i(0,j);
-              }
-            }
-            else {
-              for( INT j=0 ; j < N_sp_ ; j++ ) {
-                int glob_j = connectivityAB_[row][j];
-                H_(row, glob_j) = H_i(0,j);
-              }
-            }
-          }
-          if( smoothFunc_ ) {
-            for( size_t row=0; row<pts_.size(); row++ ) {
-              for( INT j=0 ; j < N_sp_ ; j++ ) {
-                int glob_j = connectivityAB_[row][j];
-                REAL h_j_sum = 0.;
-                REAL f_sum = 0.;
-
-                for( INT k=0 ; k < M_ap_; k++ ) {
-                  INT row_k=connectivityAA_[row][k];
-                  if ( row_k == static_cast<INT>(row) ) {
-                    std::cerr << "Invalid row_k value: " << row_k << std::endl;
-                  }
-                  else {
-                    h_j_sum += std::pow(dist_h_i(row, row_k),(-2));
-                  }
-                }
-
-                for( INT k=0 ; k < M_ap_; k++ ) {
-                  INT row_k=connectivityAA_[row][k];
-                  if( row_k==static_cast<INT>(row) )
-                    std::cerr << "Invalid row_k value: " << row_k << std::endl;
-                  else {
-                    REAL w_i=((std::pow(dist_h_i(row, row_k),(-2)))/(h_j_sum));
-                    f_sum += w_i*H_toSmooth_(row_k, glob_j);
-                  }
-                }
-                H_(row, glob_j) = 0.5*(f_sum+H_toSmooth_(row, glob_j));
-              }
-            }
-          }
-        }
-        else { // Without polynomial terms
-          for( size_t row=0; row<pts_.size(); row++ ) {
-            Eigen::SparseMatrix<REAL> AA; //< Matrix of radial basis function evaluations between prescribed points
-            Eigen::SparseMatrix<REAL> AB; //< Matrix of RBF evaluations between prescribed and interpolation points
-
-            AA.resize( N_sp_, N_sp_ );
-            AB.resize( 1, N_sp_ );
-
-            std::vector<Eigen::Triplet<REAL> > coefs;
-
-            //set AA
-            for( INT i=0 ; i < N_sp_ ; i++ ) {
-              for( INT j=i ; j < N_sp_ ; j++ ) {
-                int glob_i = connectivityAB_[row][i];
-                int glob_j = connectivityAB_[row][j];
-
-                auto d = norm( data_points[glob_i].first - data_points[glob_j].first );
-                if ( d < r_ ) {
-                  REAL w = rbf(d);
-                  coefs.push_back( Eigen::Triplet<REAL>(i, j , w ) );
-                  if( i!=j ) {
-                    coefs.push_back( Eigen::Triplet<REAL>( j, i, w ) );
-                  }
-                }
-              }
-            }
-
-            AA.reserve(coefs.size());
-            AA.setFromTriplets(coefs.begin(), coefs.end());
-
-            //set AB
-            coefs.clear();
-            for( INT j=0 ; j < N_sp_ ; j++ ) {
-              int glob_j = connectivityAB_[row][j];
-              auto d = norm( pts_[row] - data_points[glob_j].first );
-              if ( d < r_ ) coefs.push_back( Eigen::Triplet<REAL>(0, j, rbf(d) ) );
-            }
-=======
 
             coefs.emplace_back(Eigen::Triplet < REAL > (0, N_sp_, 1));
 
@@ -1052,455 +603,11 @@
                 coefs.emplace_back(Eigen::Triplet < REAL > (0, j, rbf(d)));
               }
             }
->>>>>>> 36f10751
 
             AB.reserve(coefs.size());
             AB.setFromTriplets(coefs.begin(), coefs.end());
 
             //invert AA
-<<<<<<< HEAD
-            Eigen::Matrix<REAL, Eigen::Dynamic, Eigen::Dynamic> I(AA.rows(), AA.cols());
-            I.setIdentity();
-            Eigen::ConjugateGradient<Eigen::SparseMatrix<REAL> > solver(AA);
-            solver.setTolerance(1e-6);
-            Eigen::SparseMatrix<REAL> invAA = (solver.solve(I)).sparseView(1e8);
-
-            if( CONFIG::DEBUG ) {
-              std::cout << "MUI [sampler_rbf.h]: invCss iteration count: " << solver.iterations()
-                    << "                          invCss error: " << solver.error() << std::endl;
-            }
-
-            Eigen::Matrix<REAL, Eigen::Dynamic, Eigen::Dynamic> H_i = (AB * invAA).pruned(1e8);
-
-            if( smoothFunc_ ) {
-              for( INT j=0 ; j < N_sp_ ; j++ ) {
-                int glob_j = connectivityAB_[row][j];
-                H_toSmooth_(row, glob_j) = H_i(0,j);
-              }
-            }
-            else {
-              for( INT j=0 ; j < N_sp_ ; j++ ) {
-                int glob_j = connectivityAB_[row][j];
-                H_(row, glob_j) = H_i(0,j);
-              }
-            }
-          }
-
-          if( smoothFunc_ ) {
-            for( size_t row=0; row<pts_.size(); row++ ) {
-              for( INT j=0 ; j < N_sp_ ; j++) {
-                int glob_j = connectivityAB_[row][j];
-                REAL h_j_sum = 0.;
-                REAL f_sum = 0.;
-
-                for( INT k=0 ; k < M_ap_; k++ ) {
-                  INT row_k = connectivityAA_[row][k];
-                  if( row_k == static_cast<INT>(row) ) {
-                    std::cerr << "Invalid row_k value: " << row_k << std::endl;
-                  }
-                  else
-                    h_j_sum += std::pow(dist_h_i(row, row_k),(-2));
-                }
-
-                for( INT k=0 ; k < M_ap_; k++ ) {
-                  INT row_k = connectivityAA_[row][k];
-                  if( row_k == static_cast<INT>(row) ) {
-                    std::cerr << "Invalid row_k value: " << row_k << std::endl;
-                  }
-                  else {
-                    REAL w_i=((std::pow(dist_h_i(row, row_k),(-2)))/(h_j_sum));
-                    f_sum += w_i*H_toSmooth_(row_k, glob_j);
-                  }
-                }
-                H_(row, glob_j)=0.5*(f_sum+H_toSmooth_(row, glob_j));
-              }
-            }
-          }
-        }
-      }
-      else { //Conservative
-        if( polynomial_ ) {
-          Eigen::SparseMatrix<REAL> Css; //< Matrix of radial basis function evaluations between prescribed points
-          Eigen::SparseMatrix<REAL> Aas; //< Matrix of RBF evaluations between prescribed and interpolation points
-
-          Css.resize((1+pts_.size()+CONFIG::D), (1+pts_.size()+CONFIG::D));
-          Aas.resize((data_points.size()), (1+pts_.size()+CONFIG::D));
-
-          std::vector<Eigen::Triplet<REAL> > coefsC;
-
-          //set Css
-          for( size_t i=0 ; i < pts_.size() ; i++ ) {
-            for( size_t j=i ; j < pts_.size() ; j++ ) {
-              auto d = norm( pts_[i] - pts_[j] );
-              if ( d < r_ ) {
-                REAL w = rbf(d);
-                coefsC.push_back( Eigen::Triplet<REAL>((i+CONFIG::D+1), (j+CONFIG::D+1), w ) );
-                                if( i != j ) coefsC.push_back( Eigen::Triplet<REAL>( (j+CONFIG::D+1), (i+CONFIG::D+1), w ) );
-              }
-            }
-          }
-
-          Css.reserve(coefsC.size());
-          Css.setFromTriplets(coefsC.begin(), coefsC.end());
-
-          //set Aas
-          std::vector<Eigen::Triplet<REAL> > coefs;
-
-          for( size_t i=0 ; i < data_points.size() ; i++ ) {
-            for( size_t j=0 ; j < pts_.size() ; j++ ) {
-              auto d = norm( data_points[i].first - pts_[j] );
-              if ( d < r_ ) coefs.push_back( Eigen::Triplet<REAL>(i, (j+CONFIG::D+1), rbf(d) ) );
-            }
-          }
-
-          Aas.reserve(coefs.size());
-          Aas.setFromTriplets(coefs.begin(), coefs.end());
-
-          //invert Css
-          Eigen::Matrix<REAL, Eigen::Dynamic, Eigen::Dynamic> I(Css.rows(), Css.cols());
-          I.setIdentity();
-          Eigen::ConjugateGradient<Eigen::SparseMatrix<REAL> > solver(Css);
-          solver.setTolerance(1e-4);
-          Eigen::SparseMatrix<REAL> invCss = (solver.solve(I)).sparseView(1e8);
-
-          if( CONFIG::DEBUG ) {
-            std::cout << "#iterations of invCss:     " << solver.iterations() << ". Error of invCss: "<< solver.error()<< std::endl;
-          }
-
-          Eigen::SparseMatrix<REAL> AasTrans = Aas.transpose();
-          Eigen::Matrix<REAL, Eigen::Dynamic, Eigen::Dynamic> H_more = (invCss * AasTrans).pruned(1e8);
-
-          if( smoothFunc_ ) {
-            for( size_t i=0 ; i < pts_.size() ; i++ ) {
-              for( size_t j=0 ; j < data_points.size() ; j++) {
-                H_toSmooth_(i, j) = H_more((i+CONFIG::D+1),j);
-              }
-            }
-          }
-          else {
-            for( size_t i=0; i < pts_.size() ; i++ ) {
-              for( size_t j=0; j < data_points.size() ; j++) {
-                H_(i, j) = H_more((i+CONFIG::D+1),j);
-              }
-            }
-          }
-
-          if( smoothFunc_ ) {
-            for( size_t row = 0 ; row < pts_.size() ; row++ ) {
-              for( size_t j = 0 ; j < data_points.size() ; j++ ) {
-                REAL h_j_sum = 0.;
-                REAL f_sum = 0.;
-                for( INT k = 0; k < M_ap_; k++ ) {
-                  INT row_k = connectivityAA_[row][k];
-                  if(row_k == static_cast<INT>(row) )
-                    std::cerr << "Invalid row_k value: " << row_k << std::endl;
-                  else
-                    h_j_sum += std::pow(dist_h_i(row, row_k),(-2));
-                }
-
-                for( INT k = 0; k < M_ap_; k++ ) {
-                  INT row_k = connectivityAA_[row][k];
-                  if( row_k == static_cast<INT>(row) ) {
-                    std::cerr << "Invalid row_k value: " << row_k << std::endl;
-                  }
-                  else {
-                    REAL w_i = ((std::pow(dist_h_i(row, row_k),(-2)))/(h_j_sum));
-                    f_sum += w_i*H_toSmooth_(row_k, j);
-                  }
-                }
-                H_(row, j) = 0.5*(f_sum+H_toSmooth_(row, j));
-              }
-            }
-          }
-        }
-        else { // Without polynomial terms
-          for( size_t row = 0; row < data_points.size(); row++ ) {
-            Eigen::SparseMatrix<REAL> AA; //< Matrix of radial basis function evaluations between prescribed points
-            Eigen::SparseMatrix<REAL> AB; //< Matrix of RBF evaluations between prescribed and interpolation points
-
-            AA.resize( pts_.size(), pts_.size() );
-            AB.resize( 1, pts_.size() );
-
-            std::vector<Eigen::Triplet<REAL> > coefs;
-
-            //set AA
-            for( size_t i = 0; i < pts_.size(); i++ ) {
-              for( size_t j = i; j < pts_.size(); j++ ) {
-                int glob_i = connectivityAB_[row][i];
-                int glob_j = connectivityAB_[row][j];
-                auto d = norm( pts_[glob_i] - pts_[glob_j] );
-                if ( d < r_ ) {
-                  REAL w = rbf(d);
-                  coefs.push_back( Eigen::Triplet<REAL>(i, j , w ) );
-                  if( i!=j ) coefs.push_back( Eigen::Triplet<REAL>( j, i, w ) );
-                }
-              }
-            }
-
-            AA.reserve(coefs.size());
-            AA.setFromTriplets(coefs.begin(), coefs.end());
-
-            //set AB
-            coefs.clear();
-            for( size_t j=0 ; j < pts_.size() ; j++ ) {
-              int glob_j = connectivityAB_[row][j];
-              auto d = norm( data_points[row].first - pts_[glob_j] );
-              if ( d < r_ ) coefs.push_back( Eigen::Triplet<REAL>(0, j, rbf(d) ) );
-            }
-
-            AB.reserve(coefs.size());
-            AB.setFromTriplets(coefs.begin(), coefs.end());
-
-            //invert AA
-            Eigen::Matrix<REAL, Eigen::Dynamic, Eigen::Dynamic> I(AA.rows(), AA.cols());
-            I.setIdentity();
-            Eigen::ConjugateGradient<Eigen::SparseMatrix<REAL> > solver(AA);
-            solver.setTolerance(1e-6);
-            Eigen::SparseMatrix<REAL> invAA = (solver.solve(I)).sparseView(1e8);
-
-            if( CONFIG::DEBUG ) {
-              std::cout << "#iterations:     " << solver.iterations() << ". Error: "<< solver.error()<< std::endl;
-            }
-
-            Eigen::SparseMatrix<REAL> ABTrans = AB.transpose();
-            Eigen::Matrix<REAL, Eigen::Dynamic, Eigen::Dynamic> H_j = (invAA * ABTrans).pruned(1e8);
-
-            if( smoothFunc_ ) {
-              for( size_t i = 0; i < pts_.size() ; i++ ) {
-                int glob_i = connectivityAB_[row][i];
-                H_toSmooth_(glob_i, row) = H_j(i,0);
-              }
-            }
-            else {
-              for( size_t i = 0; i < pts_.size() ; i++ ) {
-                int glob_i = connectivityAB_[row][i];
-                H_(glob_i, row) = H_j(i,0);
-              }
-            }
-          }
-
-          if( smoothFunc_ ) {
-            for( size_t row = 0; row < data_points.size(); row++ ) {
-              for( size_t i = 0; i < pts_.size() ; i++) {
-                int glob_i = connectivityAB_[row][i];
-                REAL h_j_sum = 0.;
-                REAL f_sum = 0.;
-
-                for( INT k = 0 ; k < M_ap_; k++ ) {
-                  INT global_k=connectivityAA_[glob_i][k];
-                  if (global_k==glob_i)
-                    std::cerr << "Invalid global_k value: " << global_k << std::endl;
-                  else
-                    h_j_sum += std::pow(dist_h_i(glob_i, global_k),(-2));
-                }
-
-                for( INT k = 0; k < M_ap_; k++ ) {
-                  INT global_k = connectivityAA_[glob_i][k];
-                  if( global_k == glob_i )
-                    std::cerr << "Invalid global_k value: " << global_k << std::endl;
-                  else {
-                    REAL w_i=((std::pow(dist_h_i(glob_i, global_k),(-2)))/(h_j_sum));
-                    f_sum += w_i*H_toSmooth_(global_k, row);
-                  }
-                }
-                H_(glob_i, row)=0.5*(f_sum+H_toSmooth_(glob_i, row));
-              }
-            }
-          }
-        }
-      }
-
-      if( CONFIG::DEBUG ) {
-        std::cout << "run time [s]: " << float( clock () - begin_time )/  CLOCKS_PER_SEC << std::endl;
-      }
-
-      const static Eigen::IOFormat CSVFormat(Eigen::StreamPrecision, Eigen::DontAlignCols, ", ", "\n");
-
-      std::ofstream outputFileHMatrix(fileAddress_+"/Hmatrix.dat");
-
-      if( !outputFileHMatrix )
-                std::cerr << "Could not locate the file address of Hmatrix.dat" << std::endl;
-      else {
-        outputFileHMatrix << "// ************************************************************************************************";
-        outputFileHMatrix << "\n";
-        outputFileHMatrix << "// **** This is the 'Hmatrix.dat' file of the RBF spatial sampler of the MUI library";
-        outputFileHMatrix << "\n";
-        outputFileHMatrix << "// **** This file contains the entire matrix of the Coupling Matrix (H).";
-        outputFileHMatrix << "\n";
-        outputFileHMatrix << "// **** The file uses the Comma-Separated Values (CSV) format with ASCII for the entire H matrix";
-        outputFileHMatrix << "\n";
-        outputFileHMatrix << "// ************************************************************************************************";
-        outputFileHMatrix << "\n";
-        outputFileHMatrix << "// ";
-        outputFileHMatrix << "\n";
-        outputFileHMatrix << H_.format(CSVFormat);
-      }
-    }
-    initialised_ = true;
-  }
-
-  //Radial basis functions
-  REAL rbf( point_type x1, point_type x2 ) {
-    auto d = norm( x1 - x2 );
-    return rbf(d);
-  }
-
-  REAL rbf( REAL d ) {
-    REAL w = 0.0;
-    switch( basisFunc_ ) {
-      case 0:
-        //Gaussian
-        w = ( d < r_ ) ? std::exp( -(s_*s_ * d * d) ) : 0.0;
-        return w;
-        break;
-      case 1:
-        //Wendland's C0
-        w = std::pow(( 1. - d ), 2);
-        return w;
-        break;
-      case 2:
-        //Wendland's C2
-        w = (std::pow((1. - d), 4))*((4 * d) + 1);
-        return w;
-        break;
-      case 3:
-        //Wendland's C4
-        w = (std::pow((1. - d), 6))*((35 * d * d)+(18 * d) + 3);
-        return w;
-        break;
-      case 4:
-        //Wendland's C6
-        w = (std::pow((1. - d), 8))*((32 * d * d * d)+(25 * d * d)+(8 * d) + 1);
-        return w;
-        break;
-      default :
-        std::cerr << "MUI Error [sampler_rbf.h]: invalid RBF basis function number (" << basisFunc_ << ")" << std::endl
-              << "Please set the RBF basis function number (basisFunc_) as: "<< std::endl
-              << "basisFunc_=0 (Gaussian); "<< std::endl
-              << "basisFunc_=1 (Wendland's C0); " << std::endl
-              << "basisFunc_=2 (Wendland's C2); " << std::endl
-              << "basisFunc_=3 (Wendland's C4); " << std::endl
-              << "basisFunc_=4 (Wendland's C6); " << std::endl;
-        return 0;
-        break;
-    }
-  }
-
-  //Distance function
-  REAL dist_h_i(INT pts_i, INT pts_j) {
-    REAL h_i = 0.0;
-    switch (CONFIG::D) {
-      case 1:
-        h_i = std::sqrt( (std::pow((pts_[pts_i][0] - pts_[pts_j][0]),2)));
-        break;
-      case 2:
-        h_i = std::sqrt( (std::pow((pts_[pts_i][0] - pts_[pts_j][0]),2))+
-                 (std::pow((pts_[pts_i][1] - pts_[pts_j][1]),2)));
-        break;
-      case 3:
-        h_i = std::sqrt( (std::pow((pts_[pts_i][0] - pts_[pts_j][0]),2))+
-                 (std::pow((pts_[pts_i][1] - pts_[pts_j][1]),2))+
-                 (std::pow((pts_[pts_i][2] - pts_[pts_j][2]),2)));;
-        break;
-      default:
-        std::cerr << "Wrong number of CONFIG::D" << std::endl;;
-    }
-    return h_i;
-  }
-
-  template<template<typename,typename> class CONTAINER>
-  void buildConnectivity( const CONTAINER<ITYPE,CONFIG> &data_points, const INT NP ) {
-    bool warningSent = false;
-    int  pointsCount = 0;
-    std::ofstream outputFileCAB(fileAddress_+"/connectivityAB.dat");
-
-    if( !outputFileCAB )
-      std::cerr << "Could not locate the file address on the connectivityAB.dat" << std::endl;
-    else {
-      outputFileCAB << "// ************************************************************************************************";
-      outputFileCAB << "\n";
-      outputFileCAB << "// **** This is the 'connectivityAB.dat' file of the RBF spatial sampler of the MUI library";
-      outputFileCAB << "\n";
-      outputFileCAB << "// **** This file contains the entire matrix of the Point Connectivity Matrix (N).";
-      outputFileCAB << "\n";
-      outputFileCAB << "// **** The file uses the Comma-Separated Values (CSV) format with ASCII for the entire N matrix";
-      outputFileCAB << "\n";
-      outputFileCAB << "// ************************************************************************************************";
-      outputFileCAB << "\n";
-      outputFileCAB << "// ";
-      outputFileCAB << "\n";
-    }
-
-    if( consistent_ ) {
-      connectivityAB_.resize(pts_.size());
-      for( size_t i=0; i<pts_.size(); i++ ) {
-        pointsCount = 0;
-        for( INT n=0; n<NP; n++ ) {
-          REAL cur = 1e10;
-          INT bestj = -1;
-          for( size_t j=0; j<data_points.size(); j++ ) {
-            bool added = false;
-            for( size_t k=0; k<connectivityAB_[i].size(); k++ ) {
-              if( connectivityAB_[i][k] == static_cast<INT>(j) ) {
-                added = true;
-                break;
-              }
-            }
-
-            if( added ) continue;
-
-            auto d = normsq( pts_[i] - data_points[j].first );
-
-            if( d<cur ) {
-              cur=d;
-              bestj = j;
-            }
-
-            if ((n==0) && ( d < r_*r_ )) ++pointsCount;
-          }
-
-          connectivityAB_[i].push_back(bestj);
-
-          outputFileCAB << bestj << ",";
-
-          if( (!warningSent) && (pointsCount > 120) && (n ==0) ) {
-            if( !QUIET )
-              std::cout << "MUI Warning [sampler_rbf.h]: RBF search radius too large (No. points found " << pointsCount << ")" << std::endl;
-            warningSent = true;
-          }
-        }
-        outputFileCAB << '\n';
-      }
-    }
-    else { //Conservative
-      connectivityAB_.resize(data_points.size());
-
-      for( size_t i=0; i<data_points.size(); i++ ) {
-        pointsCount = 0;
-        for( size_t n=0; n<pts_.size(); n++ ) {
-          REAL cur = 1e10;
-          INT bestj = -1;
-          for( size_t j=0; j<pts_.size(); j++ ) {
-            bool added = false;
-            for( size_t k=0; k<connectivityAB_[i].size(); k++ ) {
-              if( connectivityAB_[i][k] == static_cast<INT>(j) ) {
-                added = true;
-                break;
-              }
-            }
-
-            if( added ) continue;
-
-            auto d = normsq( data_points[i].first - pts_[j] );
-
-            if( d < cur ) {
-              cur=d;
-              bestj = j;
-            }
-
-            if( (n==0) && ( d < r_*r_ ) ) ++pointsCount;
-          }
-=======
             Eigen::Matrix<REAL, Eigen::Dynamic, Eigen::Dynamic> I(AA.rows(),
                 AA.cols());
             I.setIdentity();
@@ -1748,80 +855,11 @@
               std::cout << "#iterations:     " << solver.iterations()
                   << ". Error: " << solver.error() << std::endl;
             }
->>>>>>> 36f10751
 
             Eigen::SparseMatrix<REAL> ABTrans = AB.transpose();
             Eigen::Matrix<REAL, Eigen::Dynamic, Eigen::Dynamic> H_j = (invAA
                 * ABTrans).pruned();
 
-<<<<<<< HEAD
-                    outputFileCAB << bestj << ",";
-
-                    if ((!warningSent) && (pointsCount > 120) && (n ==0)) {
-                      if( !QUIET )
-                        std::cout << "MUI Warning [sampler_rbf.h]: RBF search radius too large (No. points found " << pointsCount << ")" << std::endl;
-                      warningSent = true;
-                    }
-        }
-        outputFileCAB << '\n';
-      }
-    }
-    outputFileCAB.close();
-    return;
-  }
-
-  void buildConnectivityAA( const INT MP ) {
-    std::ofstream outputFileCAA(fileAddress_+"/connectivityAA.dat");
-
-    if (!outputFileCAA)
-      std::cerr << "Could not locate the file address on the connectivityAA.dat" << std::endl;
-    else {
-      outputFileCAA << "// ************************************************************************************************";
-      outputFileCAA << "\n";
-      outputFileCAA << "// **** This is the 'connectivityAA.dat' file of the RBF spatial sampler of the MUI library";
-      outputFileCAA << "\n";
-      outputFileCAA << "// **** This file contains the entire matrix of the Point Connectivity Matrix (M) (for smoothing).";
-      outputFileCAA << "\n";
-      outputFileCAA << "// **** The file uses the Comma-Separated Values (CSV) format with ASCII for the entire N matrix";
-      outputFileCAA << "\n";
-      outputFileCAA << "// ************************************************************************************************";
-      outputFileCAA << "\n";
-      outputFileCAA << "// ";
-      outputFileCAA << "\n";
-    }
-
-    connectivityAA_.resize(pts_.size());
-
-    for( size_t i=0; i<pts_.size(); i++ ) {
-      for( INT n=0; n<MP; n++ ) {
-        REAL cur = 1e10;
-        INT bestj = -1;
-        for( size_t j=0; j<pts_.size(); j++ ) {
-          bool added = false;
-          for( size_t k=0; k<connectivityAA_[i].size(); k++ ) {
-            if( connectivityAA_[i][k] == static_cast<INT>(j) ) {
-              added = true;
-              break;
-            }
-          }
-
-          if( ( added ) || (i == j) ) continue;
-
-          auto d = normsq( pts_[i] - pts_[j] );
-
-          if( d<cur ) {
-            cur=d;
-            bestj = j;
-          }
-        }
-
-        connectivityAA_[i].push_back(bestj);
-        outputFileCAA << bestj << ",";
-      }
-      outputFileCAA << '\n';
-    }
-    outputFileCAA.close();
-=======
             if (smoothFunc_) {
               for (size_t i = 0; i < pts_.size(); i++) {
                 int glob_i = connectivityAB_[row][i];
@@ -2178,12 +1216,17 @@
           if (added != connectivityAA_[i].end())
             continue;
 
+                    connectivityAB_[i].push_back(bestj);
+
           auto d = normsq(pts_[i] - pts_[j]);
           if (d < cur) {
             cur = d;
             bestj = j;
           }
         }
+		outputFileCAB.close();
+		return;
+	}
 
         connectivityAA_[i].emplace_back(bestj);
 
@@ -2197,16 +1240,12 @@
     }
     if (writeMatrix_)
       outputFileCAA.close();
->>>>>>> 36f10751
     return;
   }
 
 protected:
   REAL r_;
-<<<<<<< HEAD
-=======
   REAL twor_;
->>>>>>> 36f10751
   REAL s_;
 
   bool initialised_;
@@ -2221,26 +1260,18 @@
   const bool polynomial_;
   const bool smoothFunc_;
   const bool readMatrix_;
-<<<<<<< HEAD
-=======
   const bool writeMatrix_;
->>>>>>> 36f10751
   const INT basisFunc_;
   const std::string fileAddress_;
 
   INT N_sp_;
   INT M_ap_;
 
-<<<<<<< HEAD
-  std::vector<point_type> pts_;
-  Eigen::Matrix<REAL, Eigen::Dynamic, Eigen::Dynamic> H_;  //< Transformation Matrix
-=======
   INT cgMaxIter_;
   REAL cgSolveTol_;
 
   const std::vector<point_type> pts_;
   Eigen::Matrix<REAL, Eigen::Dynamic, Eigen::Dynamic> H_; //< Transformation Matrix
->>>>>>> 36f10751
   Eigen::Matrix<REAL, Eigen::Dynamic, Eigen::Dynamic> H_toSmooth_;
 
   std::vector<std::vector<INT> > connectivityAB_;
