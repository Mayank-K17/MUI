/*****************************************************************************
* Multiscale Universal Interface Code Coupling Library                       *
*                                                                            *
* Copyright (C) 2019 Y. H. Tang, S. Kudo, X. Bian, Z. Li, G. E. Karniadakis  *
*                                                                            *
* This software is jointly licensed under the Apache License, Version 2.0    *
* and the GNU General Public License version 3, you may use it according     *
* to either.                                                                 *
*                                                                            *
* ** Apache License, version 2.0 **                                          *
*                                                                            *
* Licensed under the Apache License, Version 2.0 (the "License");            *
* you may not use this file except in compliance with the License.           *
* You may obtain a copy of the License at                                    *
*                                                                            *
* http://www.apache.org/licenses/LICENSE-2.0                                 *
*                                                                            *
* Unless required by applicable law or agreed to in writing, software        *
* distributed under the License is distributed on an "AS IS" BASIS,          *
* WITHOUT WARRANTIES OR CONDITIONS OF ANY KIND, either express or implied.   *
* See the License for the specific language governing permissions and        *
* limitations under the License.                                             *
*                                                                            *
* ** GNU General Public License, version 3 **                                *
*                                                                            *
* This program is free software: you can redistribute it and/or modify       *
* it under the terms of the GNU General Public License as published by       *
* the Free Software Foundation, either version 3 of the License, or          *
* (at your option) any later version.                                        *
*                                                                            *
* This program is distributed in the hope that it will be useful,            *
* but WITHOUT ANY WARRANTY; without even the implied warranty of             *
* MERCHANTABILITY or FITNESS FOR A PARTICULAR PURPOSE.  See the              *
* GNU General Public License for more details.                               *
*                                                                            *
* You should have received a copy of the GNU General Public License          *
* along with this program.  If not, see <http://www.gnu.org/licenses/>.      *
*****************************************************************************/

/**
 * @file spatial_storage.h
 * @author S. Kudo
 * @date 21 April 2014
 * @brief Defines the spatial_storage data type.
 */

#define SPATIAL_STORAGE_H

#include <exception>
#include <mutex>
#include "dynstorage.h"
#include "virtual_container.h"

namespace mui {

template<typename BIN, typename STORAGE, typename CONFIG>
class spatial_storage {
private: // type definitions
	using storage_t = STORAGE;
public:
	using point_type = typename CONFIG::point_type;
	using EXCEPTION = typename CONFIG::EXCEPTION;

private: // functors
	struct insert_ { 
		template<typename T> void operator()( T& t ){
			T& rhs = storage_cast<T&>(st);
			t.insert(t.end(), std::make_move_iterator(rhs.begin()), std::make_move_iterator(rhs.end()));
		}
		storage_t st;
	};
	struct construct_ {
		template<typename T> void operator()(T& t){ ::new(ptr) BIN(t); }
		void* ptr;
	};
public:
	spatial_storage() noexcept {
		is_bin_ = false;
	}
	~spatial_storage() {
		destroy_if_bin_();
	}
	spatial_storage( const spatial_storage& rhs ): data_(rhs.data_) {
		is_bin_.store(rhs.is_bin_.load());
		if( rhs.is_built() ) ::new(&bin_) BIN(rhs.bin_);
	}
	spatial_storage( spatial_storage&& rhs ) noexcept : data_(std::move(rhs.data_)) {
		is_bin_.store(rhs.is_bin_.load());
		if( rhs.is_built() ) ::new(&bin_) BIN(std::move(rhs.bin_));
		rhs.destroy_if_bin_();
	}
	spatial_storage( storage_t rhs ): data_(std::move(rhs)) {
		is_bin_ = false;
	}
	spatial_storage& operator=( spatial_storage rhs ) {
		rhs.swap(*this);
		return *this;
	}
	
	void swap( spatial_storage& rhs ) noexcept(noexcept(BIN(std::move(rhs.bin_)))) {
		data_.swap(rhs.data_);
		if( is_bin_ && rhs.is_bin_ ) bin_.swap(rhs.bin_);
		else if( is_bin_ && !rhs.is_bin_ ) {
			::new(&(rhs.bin_)) BIN(std::move(bin_));
			rhs.is_bin_ = true;
			destroy_if_bin_();
		} else if( !is_bin_ && rhs.is_bin_ ) {
			::new(&(bin_)) BIN(std::move(rhs.bin_));
			is_bin_ = true;
			rhs.destroy_if_bin_();
		}
	}
	

	// no lock internally; it's job of uniface because
	// we need more large lock if there is no rw-lock.
	template<typename REGION, typename FOCUS, typename SAMPLER, typename ... ADDITIONAL>
<<<<<<< HEAD
	typename SAMPLER::OTYPE 
	query(const REGION& reg, const FOCUS& f, SAMPLER& s, ADDITIONAL && ... addtional) const {
		using vec = std::vector<std::pair<point_type,typename SAMPLER::ITYPE> >;
		if( data_.empty() ) 
			return s.filter( f, virtual_container<typename SAMPLER::ITYPE,CONFIG>(vec(),std::vector<bool>()), addtional... );
		if( !is_built() ) EXCEPTION(std::logic_error("spatial storage: query error. "
		                                             "Bin was not built yet. Internal data was corrupsed."));
		const vec& st = storage_cast<const vec&>(data_);
		return s.filter( f, virtual_container<typename SAMPLER::ITYPE,CONFIG>(st,bin_.query(reg)), addtional...);
=======
	typename SAMPLER::OTYPE
	query(const REGION& reg, const FOCUS& f, const SAMPLER& s, ADDITIONAL && ... additional) const {
		if( data_.empty() )
			return s.filter( f, virtual_container<typename SAMPLER::ITYPE,CONFIG>(std::vector<std::pair<point_type,typename SAMPLER::ITYPE> >(),std::vector<bool>()), additional... );
		if( !is_built() ) EXCEPTION(std::logic_error("MUI Error [spatial_storage.h]: Query error. "
		                                             "Bin not built yet. Internal data corrupted."));
		const auto& st = storage_cast<const std::vector<std::pair<point_type,typename SAMPLER::ITYPE> >& >(data_);
		return s.filter( f, virtual_container<typename SAMPLER::ITYPE,CONFIG>(st,bin_.query(reg)), additional...);
>>>>>>> 61e784b7
	}

	void build() {
		if( is_built() ) EXCEPTION(std::logic_error("MUI Error [spatial_storage.h]: Build error. Cannot build twice."));
		if( !data_.empty() ){
			data_.apply_visitor(construct_{(void*)&bin_});
			is_bin_ = true;
		}
	}
<<<<<<< HEAD
	template<typename REGION, typename FOCUS, typename SAMPLER, typename ...ADDITIONAL>
	typename SAMPLER::OTYPE 
	build_and_query_ts(const REGION& reg, const FOCUS& f, SAMPLER& s, ADDITIONAL && ... additional) {
=======

	template<typename FOCUS, typename SAMPLER, typename ...ADDITIONAL>
	typename SAMPLER::OTYPE
	build_and_query_ts(const FOCUS& f, const SAMPLER& s, ADDITIONAL && ... additional) {
>>>>>>> 61e784b7
		// this method is thread-safe. other methods are not.
		{
			std::unique_lock<std::mutex> lock(mutex_);
			if( !is_built() ) build();
		}

		return query(s.support(f, bin_.domain_size()).bbox(), f, s, additional...);
	}

	void insert( storage_t storage ) {
		destroy_if_bin_();
		if( !storage ) return;
		if( !data_ ) data_ = std::move(storage);
		else if( data_.which() == storage.which() ) data_.apply_visitor(insert_{storage});
		else EXCEPTION(bad_storage_id("MUI Error [spatial_storage.h]: Insert error. Type doesn't match."));
	}

	template<typename TYPE>
        const std::vector<std::pair<point_type,TYPE> >& return_data() {
                return storage_cast<const std::vector<std::pair<point_type,TYPE> >& >(data_);
        }


	bool is_built() const { return is_bin_; }
	bool empty() const { return data_.empty(); }
private:
	void destroy_if_bin_() { 
		if( is_built() ) {
			bin_.~BIN(); 
			is_bin_ = false;
		}
	}

	storage_t data_;

	std::atomic<bool> is_bin_;
	union {
		char nodata_ = '\0';
		BIN bin_;
	};
	mutable std::mutex mutex_;
};
}

#define SPATIAL_STORAGE_H<|MERGE_RESOLUTION|>--- conflicted
+++ resolved
@@ -115,17 +115,6 @@
 	// no lock internally; it's job of uniface because
 	// we need more large lock if there is no rw-lock.
 	template<typename REGION, typename FOCUS, typename SAMPLER, typename ... ADDITIONAL>
-<<<<<<< HEAD
-	typename SAMPLER::OTYPE 
-	query(const REGION& reg, const FOCUS& f, SAMPLER& s, ADDITIONAL && ... addtional) const {
-		using vec = std::vector<std::pair<point_type,typename SAMPLER::ITYPE> >;
-		if( data_.empty() ) 
-			return s.filter( f, virtual_container<typename SAMPLER::ITYPE,CONFIG>(vec(),std::vector<bool>()), addtional... );
-		if( !is_built() ) EXCEPTION(std::logic_error("spatial storage: query error. "
-		                                             "Bin was not built yet. Internal data was corrupsed."));
-		const vec& st = storage_cast<const vec&>(data_);
-		return s.filter( f, virtual_container<typename SAMPLER::ITYPE,CONFIG>(st,bin_.query(reg)), addtional...);
-=======
 	typename SAMPLER::OTYPE
 	query(const REGION& reg, const FOCUS& f, const SAMPLER& s, ADDITIONAL && ... additional) const {
 		if( data_.empty() )
@@ -134,7 +123,6 @@
 		                                             "Bin not built yet. Internal data corrupted."));
 		const auto& st = storage_cast<const std::vector<std::pair<point_type,typename SAMPLER::ITYPE> >& >(data_);
 		return s.filter( f, virtual_container<typename SAMPLER::ITYPE,CONFIG>(st,bin_.query(reg)), additional...);
->>>>>>> 61e784b7
 	}
 
 	void build() {
@@ -144,16 +132,10 @@
 			is_bin_ = true;
 		}
 	}
-<<<<<<< HEAD
-	template<typename REGION, typename FOCUS, typename SAMPLER, typename ...ADDITIONAL>
-	typename SAMPLER::OTYPE 
-	build_and_query_ts(const REGION& reg, const FOCUS& f, SAMPLER& s, ADDITIONAL && ... additional) {
-=======
 
 	template<typename FOCUS, typename SAMPLER, typename ...ADDITIONAL>
 	typename SAMPLER::OTYPE
 	build_and_query_ts(const FOCUS& f, const SAMPLER& s, ADDITIONAL && ... additional) {
->>>>>>> 61e784b7
 		// this method is thread-safe. other methods are not.
 		{
 			std::unique_lock<std::mutex> lock(mutex_);
