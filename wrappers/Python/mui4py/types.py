import numpy as np

# Type enumeration
STRING = str
BOOL = bool
INT32 = np.int32
INT64 = np.int64
<<<<<<< HEAD
INT= int
UINT32 = np.uint32
UINT64 = np.uint64
UINT = UINT64
=======
INT = int
>>>>>>> a2dd4aa2
FLOAT32 = np.float32
FLOAT64 = np.float64
FLOAT = float

map_type = {STRING: STRING, BOOL: BOOL,
            INT32: INT32, INT64: INT64,
            INT: INT64,
            UINT32: UINT32, UINT64: UINT64,
            UINT: UINT64,
            FLOAT32: FLOAT32, FLOAT64: FLOAT64,
            FLOAT: FLOAT64,
            None: None}

__int_size = int(str(np.iinfo(int).dtype)[-2:])
if __int_size == 32:
<<<<<<< HEAD
    _map_type[INT] = INT32
__uint_size = int(str(np.iinfo(int).dtype)[-2:])
if __uint_size == 32:
    _map_type[UINT] = UINT32
=======
    map_type[INT] = INT32
>>>>>>> a2dd4aa2
__float_size = int(str(np.finfo(float).dtype)[-2:])
if __float_size == 32:
    map_type[FLOAT] = FLOAT32
assert __int_size in [32, 64]
assert __float_size in [32, 64]
__io_float_map = {64: "double", 32: "float"}
__io_int_map = {64: "int64_t", 32: "int32_t"}
__io_uint_map = {64: "uint64_t", 32: "uint32_t"}

# Types allowed for configuring the library
<<<<<<< HEAD
ALLOWED_INT_TYPES = {INT32: "i32", INT64: "i64"} #, int: "i%d" % __int_size}
ALLOWED_UINT_TYPES = {UINT32: "u32", UINT64: "u64"} #, uint: "i%d" % __int_size}
ALLOWED_FLOAT_TYPES = {FLOAT32: "f32", FLOAT64: "f64"} #, float: "f%d" % __float_size} 
=======
ALLOWED_INT_TYPES = {INT32: "i32", INT64: "i64"}  # , int: "i%d" % __int_size}
ALLOWED_FLOAT_TYPES = {FLOAT32: "f32", FLOAT64: "f64"}  # , float: "f%d" % __float_size}
>>>>>>> a2dd4aa2

# Types allowed to be pushed/fetched
ALLOWED_IO_TYPES = {FLOAT32: "float", FLOAT64: "double",
                    INT32: "int32_t", INT64: "int64_t",
                    UINT32: "uint32_t", UINT64: "uint64_t",
                    FLOAT: __io_float_map[__float_size],
                    UINT: __io_uint_map[__int_size],
                    INT: __io_int_map[__int_size],
                    str: "string"}


def get_int_type_str(typein):
    if typein in ALLOWED_INT_TYPES.keys():
        return ALLOWED_INT_TYPES[typein]
    else:
        raise Exception("Integer type '{}' not supported. Supported types : [int, np.int32, np.int64]".format(typein))


def get_uint_type_str(typein):
    if typein in ALLOWED_UINT_TYPES.keys():
        return ALLOWED_UINT_TYPES[typein]
    else:
        raise Exception("Unsigned integer type '{}' not supported. Supported types : {np.uint32, np.uint64}".format(typein))

def get_float_type_str(typein):
    if typein in ALLOWED_FLOAT_TYPES.keys():
        return ALLOWED_FLOAT_TYPES[typein]
    else:
        raise Exception("Float type '{}' not supported. "
                        "Supported types : [float, np.float32, np.float64]".format(typein))


def get_io_type_str(typein):
    if typein in ALLOWED_IO_TYPES.keys():
        return ALLOWED_IO_TYPES[typein]
    else:
<<<<<<< HEAD
        raise Exception("String type '{}' not supported. Supported types : {float, np.float32, np.float64}".format(typein))
=======
        raise Exception("Float type '{}' not supported. "
                        "Supported types : [float, np.float32, np.float64]".format(typein))

>>>>>>> a2dd4aa2

def safe_cast(value_type, value):
    if not isinstance(value, str):  # Only for numerics types
        if not np.can_cast(value, value_type):
            raise Exception("Value '{}' cannot be safely casted to type '{}'.".format(value, value_type.__name__))
    return value_type(value)<|MERGE_RESOLUTION|>--- conflicted
+++ resolved
@@ -5,14 +5,7 @@
 BOOL = bool
 INT32 = np.int32
 INT64 = np.int64
-<<<<<<< HEAD
-INT= int
-UINT32 = np.uint32
-UINT64 = np.uint64
-UINT = UINT64
-=======
 INT = int
->>>>>>> a2dd4aa2
 FLOAT32 = np.float32
 FLOAT64 = np.float64
 FLOAT = float
@@ -20,22 +13,13 @@
 map_type = {STRING: STRING, BOOL: BOOL,
             INT32: INT32, INT64: INT64,
             INT: INT64,
-            UINT32: UINT32, UINT64: UINT64,
-            UINT: UINT64,
             FLOAT32: FLOAT32, FLOAT64: FLOAT64,
             FLOAT: FLOAT64,
             None: None}
 
 __int_size = int(str(np.iinfo(int).dtype)[-2:])
 if __int_size == 32:
-<<<<<<< HEAD
-    _map_type[INT] = INT32
-__uint_size = int(str(np.iinfo(int).dtype)[-2:])
-if __uint_size == 32:
-    _map_type[UINT] = UINT32
-=======
     map_type[INT] = INT32
->>>>>>> a2dd4aa2
 __float_size = int(str(np.finfo(float).dtype)[-2:])
 if __float_size == 32:
     map_type[FLOAT] = FLOAT32
@@ -43,24 +27,15 @@
 assert __float_size in [32, 64]
 __io_float_map = {64: "double", 32: "float"}
 __io_int_map = {64: "int64_t", 32: "int32_t"}
-__io_uint_map = {64: "uint64_t", 32: "uint32_t"}
 
 # Types allowed for configuring the library
-<<<<<<< HEAD
-ALLOWED_INT_TYPES = {INT32: "i32", INT64: "i64"} #, int: "i%d" % __int_size}
-ALLOWED_UINT_TYPES = {UINT32: "u32", UINT64: "u64"} #, uint: "i%d" % __int_size}
-ALLOWED_FLOAT_TYPES = {FLOAT32: "f32", FLOAT64: "f64"} #, float: "f%d" % __float_size} 
-=======
 ALLOWED_INT_TYPES = {INT32: "i32", INT64: "i64"}  # , int: "i%d" % __int_size}
 ALLOWED_FLOAT_TYPES = {FLOAT32: "f32", FLOAT64: "f64"}  # , float: "f%d" % __float_size}
->>>>>>> a2dd4aa2
 
 # Types allowed to be pushed/fetched
 ALLOWED_IO_TYPES = {FLOAT32: "float", FLOAT64: "double",
                     INT32: "int32_t", INT64: "int64_t",
-                    UINT32: "uint32_t", UINT64: "uint64_t",
                     FLOAT: __io_float_map[__float_size],
-                    UINT: __io_uint_map[__int_size],
                     INT: __io_int_map[__int_size],
                     str: "string"}
 
@@ -71,12 +46,6 @@
     else:
         raise Exception("Integer type '{}' not supported. Supported types : [int, np.int32, np.int64]".format(typein))
 
-
-def get_uint_type_str(typein):
-    if typein in ALLOWED_UINT_TYPES.keys():
-        return ALLOWED_UINT_TYPES[typein]
-    else:
-        raise Exception("Unsigned integer type '{}' not supported. Supported types : {np.uint32, np.uint64}".format(typein))
 
 def get_float_type_str(typein):
     if typein in ALLOWED_FLOAT_TYPES.keys():
@@ -90,13 +59,9 @@
     if typein in ALLOWED_IO_TYPES.keys():
         return ALLOWED_IO_TYPES[typein]
     else:
-<<<<<<< HEAD
-        raise Exception("String type '{}' not supported. Supported types : {float, np.float32, np.float64}".format(typein))
-=======
         raise Exception("Float type '{}' not supported. "
                         "Supported types : [float, np.float32, np.float64]".format(typein))
 
->>>>>>> a2dd4aa2
 
 def safe_cast(value_type, value):
     if not isinstance(value, str):  # Only for numerics types
