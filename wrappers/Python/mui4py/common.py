import mui4py.mui4py_mod as mui4py_mod
from mui4py.config import get_default_config
from mui4py.types import map_type, get_float_type_str, get_int_type_str, get_uint_type_str, get_io_type_str
import re
import numpy as np


class CppClass(object):
    def __init__(self, config=None, args=(), kwargs={}):
        self._cpp_class_name = None
        self._cpp_point_class_name = None
        self.raw_point = None
        self.raw = None
        self.io_data_type = None
        # Convertir args en Args()
        self.args = tuple([Arg(a) if not issubclass(a.__class__, Arg) else a for a in args])
        self.namespace = ""
        # Filter None-valued entries to gake C++ default values.
        self.kwargs = {k: v for k, v in kwargs.items() if v is not None}
        self.configured = False
        self._ALLOWED_IO_TYPES = None
        if config is None:
            self.config = get_default_config()
        else:
            self.config = config
        self.signature = self._signature()

    def _signature(self):
        sig = self._split_class_name()
        args_str = [str(a) for a in self.get_plain_args()]
        kwargs_str = ["{}={}".format(k, v) for k, v in self.kwargs.items()]
        if args_str:
            sig += "_ARGS_" + "_".join(args_str)
        if kwargs_str:
            sig += "_KWARGS_" + "_".join(kwargs_str)
        return sig

    def _split_class_name(self, title=True):
        tokens = re.findall('[A-Z][^A-Z]*', self.__class__.__name__)
        tokens = [t.lower() for t in tokens]
        if title:
            tokens[0] = tokens[0].title()
        return "_".join(tokens)

    def get_plain_args(self):
        return tuple([a.arg for a in self.args])

    def get_plain_kwargs(self):
        return

    def configure(self, config, io_data_type=None, cpp_obj=None, onlycheck=False):
        self.config = config
<<<<<<< HEAD
        self.point_class_name = get_cpp_name("Point", config.dim,\
                                             config.float_type, config.int_type, config.uint_type)
=======
        self.point_class_name = get_cpp_name("Point", config.dim,
                                             config.float_type, config.int_type)
>>>>>>> a2dd4aa2
        self.raw_point = getattr(mui4py_mod, self.point_class_name)
        self.io_data_type = map_type[io_data_type]
        if self.io_data_type is not None and self.io_data_type not in self._ALLOWED_IO_TYPES:
            raise Exception("Data type not supported by spatial sampler ''. "
                            "Supported types : [float, np.float32, np.float64, etc.]")
        if onlycheck:
            self.io_data_type = None
        self.raw = cpp_obj
        self._cpp_class_name = get_cpp_name(self._split_class_name(), config.dim, config.float_type,
<<<<<<< HEAD
                                             config.int_type, config.uint_type, namespace=self.namespace, type_io=self.io_data_type)
        if self.raw is None: 
=======
                                            config.int_type, namespace=self.namespace, type_io=self.io_data_type)
        if self.raw is None:
>>>>>>> a2dd4aa2
            # Configure class arguments
            for a in self.args:
                a.configure(config, self.raw_point)
            self.raw = getattr(mui4py_mod, self._cpp_class_name)(*self.get_plain_args(), **self.kwargs)
        self.configured = True


class Arg(object):
    def __init__(self, arg):
        self.arg = arg

    def configure(self, config, cpp_point):
        pass


class _Point(Arg):
    def __init__(self, point_rep):
        super(_Point, self).__init__(None)
        self.point_rep = point_rep

    def configure(self, config, cpp_point):
        self.arg = array2Point(self.point_rep, config, cpp_point)


def array2Point(arr, config, cpp_point):
    arr_aux = arr
    if not isinstance(arr, list) and\
       not isinstance(arr, tuple) and\
       not isinstance(arr, np.ndarray):
        arr_aux = [arr]
    # TODO:Maybe check for point type?
    if len(arr_aux) == config.dim:
        return cpp_point(arr_aux)
    else:
        raise Exception("Size of point is different than uniface dimensions.")


def get_cpp_name(cname, dim, float_type, int_type, uint_type, namespace="", type_io=None):
    s = ""
    if namespace:
        s += "_" + namespace
<<<<<<< HEAD
    s += "_{}{}d_{}_{}_{}".format(cname, dim, get_float_type_str(float_type),\
                                  get_int_type_str(int_type),get_uint_type_str(uint_type))
=======
    s += "_{}{}d_{}_{}".format(cname, dim, get_float_type_str(float_type),
                               get_int_type_str(int_type))
>>>>>>> a2dd4aa2
    if type_io is not None:
        s += "_" + get_io_type_str(type_io)
    return s<|MERGE_RESOLUTION|>--- conflicted
+++ resolved
@@ -1,6 +1,6 @@
 import mui4py.mui4py_mod as mui4py_mod
 from mui4py.config import get_default_config
-from mui4py.types import map_type, get_float_type_str, get_int_type_str, get_uint_type_str, get_io_type_str
+from mui4py.types import map_type, get_float_type_str, get_int_type_str, get_io_type_str
 import re
 import numpy as np
 
@@ -50,13 +50,8 @@
 
     def configure(self, config, io_data_type=None, cpp_obj=None, onlycheck=False):
         self.config = config
-<<<<<<< HEAD
-        self.point_class_name = get_cpp_name("Point", config.dim,\
-                                             config.float_type, config.int_type, config.uint_type)
-=======
         self.point_class_name = get_cpp_name("Point", config.dim,
                                              config.float_type, config.int_type)
->>>>>>> a2dd4aa2
         self.raw_point = getattr(mui4py_mod, self.point_class_name)
         self.io_data_type = map_type[io_data_type]
         if self.io_data_type is not None and self.io_data_type not in self._ALLOWED_IO_TYPES:
@@ -66,13 +61,8 @@
             self.io_data_type = None
         self.raw = cpp_obj
         self._cpp_class_name = get_cpp_name(self._split_class_name(), config.dim, config.float_type,
-<<<<<<< HEAD
-                                             config.int_type, config.uint_type, namespace=self.namespace, type_io=self.io_data_type)
-        if self.raw is None: 
-=======
                                             config.int_type, namespace=self.namespace, type_io=self.io_data_type)
         if self.raw is None:
->>>>>>> a2dd4aa2
             # Configure class arguments
             for a in self.args:
                 a.configure(config, self.raw_point)
@@ -110,17 +100,12 @@
         raise Exception("Size of point is different than uniface dimensions.")
 
 
-def get_cpp_name(cname, dim, float_type, int_type, uint_type, namespace="", type_io=None):
+def get_cpp_name(cname, dim, float_type, int_type, namespace="", type_io=None):
     s = ""
     if namespace:
         s += "_" + namespace
-<<<<<<< HEAD
-    s += "_{}{}d_{}_{}_{}".format(cname, dim, get_float_type_str(float_type),\
-                                  get_int_type_str(int_type),get_uint_type_str(uint_type))
-=======
     s += "_{}{}d_{}_{}".format(cname, dim, get_float_type_str(float_type),
                                get_int_type_str(int_type))
->>>>>>> a2dd4aa2
     if type_io is not None:
         s += "_" + get_io_type_str(type_io)
     return s