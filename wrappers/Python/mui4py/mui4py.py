import mui4py.mui4py_mod as mui4py_mod
from mui4py.common import CppClass, get_cpp_name, array2Point
from mui4py.config import Config
from mui4py.types import safe_cast, map_type, ALLOWED_IO_TYPES
from mui4py.geometry import Geometry
<<<<<<< HEAD
from mui4py.samplers import Sampler, TemporalSampler
import numpy as np
import re
=======
from mui4py.samplers import Sampler, ChronoSampler
>>>>>>> a2dd4aa2
import copy


# TODO: Add communicator parameter
def create_unifaces(domain, ifaces_names, config):
    assert type(ifaces_names) == list
    assert type(domain) == str
    assert issubclass(config.__class__, Config)
    ifaces_out = {}
    cpp_obj_name = get_cpp_name("create_uniface", config.dim,
<<<<<<< HEAD
                                config.float_type, config.int_type, config.uint_type)
    ifaceraw = getattr(mui4py_mod,cpp_obj_name)(domain, ifaces_names)
=======
                                config.float_type, config.int_type)
    ifaceraw = getattr(mui4py_mod, cpp_obj_name)(domain, ifaces_names)
>>>>>>> a2dd4aa2
    for i, obj in enumerate(ifaceraw):
        ifaces_out[ifaces_names[i]] = Uniface(config=config,
                                              cpp_obj=obj)
    return ifaces_out


def get_mpi_version():
    return mui4py_mod.get_mpi_version()


def get_compiler_version():
    return mui4py_mod.get_compiler_version()


def get_compiler_config():
    return mui4py_mod.get_compiler_config()


def mpi_split_by_app():
    return mui4py_mod.mpi_split_by_app()


def set_quiet(q):
    mui4py_mod.set_quiet(q)


def set_data_types_unifaces(ifaces, data):
    for iface_name, iface in ifaces.items():
        iface.set_data_types(data[iface_name])


# MUI Classes
class Uniface(CppClass):
    def __init__(self, uri=None, cpp_obj=None, config=None):
        super(Uniface, self).__init__(config, args=(uri,))
        self.uri = uri
        self.configure(self.config, cpp_obj=cpp_obj)
        self.tags_type = {}
        self._tags_spatial_samplers = {}
        self._tags_temporal_samplers = {}
        self._tags_fetch = {}
        # self._tags_push = {}
        self._ALLOWED_PROTOCOLS = ["mpi"]

    def _check_uri(self):
        # protocol://domain/interface
        # if not re.match("[mpi]+//[
        pass

    def _get_tag_type(self, tag):
        try:
            return self.tags_type[tag]
        except KeyError:
            raise Exception("A type has not been defined for ata tag '{}'. Use 'Uniface.set_data_type()'.".format(tag))

    def set_data_types(self, data):
        for tag, data_type in data.items():
            try:
                self._set_data_type(tag, data_type)
            except KeyError:
                raise Exception("Uniface does not exist.")

    def _set_data_type(self, tag, data_type):
        if data_type not in ALLOWED_IO_TYPES.keys():
            raise Exception("Data type not supported. Supported types: {..}")
        try:
            data_type_stored = self.tags_type[tag]
        except KeyError:
            self.tags_type[tag] = data_type
            self._tags_spatial_samplers[tag] = {}
            self._tags_temporal_samplers[tag] = {}
            self._tags_fetch[tag] = {}
        else:
            raise Exception("Type '{}' has already been defined for tag '{}'.".format(data_type_stored.__name__, tag))

    def _get_pushfname(self, fname_root, tag, val=None, type_in=None):
        assert val is not None or type is not None
        stored_data_type = map_type[self._get_tag_type(tag)]
        if self.config.force_casting:
            data_type = stored_data_type
        else:
            if val is not None:
                data_type = map_type[type(val)]
            elif type is not None:
                data_type = type_in
        if stored_data_type != data_type:
            raise Exception("Data type set for tag '{}' do not match with the "
                            "data type of the value provided.".format(tag))
        return (fname_root + ALLOWED_IO_TYPES[data_type], data_type)

    def push(self, *args, **kwargs):

        if len(args) == 1:
            loc = array2Point(args[0], self.config, self.raw_point)
            push_fname = "push_"
            pargs = (loc, )
        elif len(args) == 2:
            tag = args[0]
            val = args[1]
            push_fname, data_type = self._get_pushfname("push_", tag, val=val)
            pargs = (tag, safe_cast(data_type, val))
        elif len(args) == 3:
            tag = args[0]
            loc = array2Point(args[1], self.config, self.raw_point)
            val = args[2]
            push_fname, data_type = self._get_pushfname("push_", tag, val=val)
            try:
                pargs = (tag, loc, safe_cast(data_type, val))
            except ValueError:
                raise Exception("Forced type casting failed in push.")
        else:
            raise Exception("Push function accept 1, 2 or 3 parameters.")

        push = getattr(self.raw, push_fname)
        push(*pargs)

    def push_many(self, tag, points, values):
        # TODO: Try to apply safe_cast
        push_fname, data_type = self._get_pushfname("push_many_", tag, type_in=values.dtype.type)
        getattr(self.raw, push_fname)(tag, points, values)

    def commit(self, tstamp, tstampB=None):
        if tstampB is not None:
            return self.raw.commit(tstamp, tstampB)
        else:
            return self.raw.commit(tstamp, mui4py_mod.numeric_limits_int)

    def barrier(self, tstamp, tstampB=None):
        if tstampB is not None:
            self.raw.barrier(tstamp, tstampB)
        else:
            self.raw.barrier(tstamp)

    def forget(self, tend, tbegin=0.0):
        self.raw.forget(tend, True)

    def forecast(self, timestamp):
        self.raw.forecast(timestamp)

    def is_ready(self, attr, t1, t2=None):
        if t2 is not None:
            self.raw.is_ready(attr, t1, t2)
        else:
            self.raw.is_ready(attr, t1)

    def set_memory(self, t):
        self.raw.set_memory(t)

    def assign(self, tag, val):
        data_type = map_type[self._get_tag_type(tag)]
        assign = getattr(self.raw, "assign_" + ALLOWED_IO_TYPES[data_type])
        assign(tag, safe_cast(data_type, val))

    def announce_recv_span(self, tinit, timeout, geometry, synchronised):
        assert issubclass(geometry.__class__, Geometry)
        geometry.configure(self.config)
        self.raw.announce_recv_span(tinit, timeout, geometry.raw, synchronised)

    def announce_send_span(self, tinit, timeout, geometry, synchronised):
        assert issubclass(geometry.__class__, Geometry)
        geometry.configure(self.config)
        self.raw.announce_send_span(tinit, timeout, geometry.raw, synchronised)

    def announce_recv_disable(self):
        self.raw.announce_recv_disable()

    def announce_send_disable(self):
        self.raw.announce_send_disable()

    def _get_fetch_5args(self, fname_root, tag, data_type, spatial_sampler, temporal_sampler):
        assert issubclass(spatial_sampler.__class__, Sampler)
        assert issubclass(temporal_sampler.__class__, TemporalSampler)
        ss = None
        cs = None
        rehash_fetch = False
        try:
            ss = self._tags_spatial_samplers[tag][spatial_sampler.signature]
        except KeyError:
            ss = copy.copy(spatial_sampler)
            ss.configure(self.config, data_type)
            self._tags_spatial_samplers[tag][ss.signature] = ss
            rehash_fetch = True

        try:
            cs = self._tags_temporal_samplers[tag][temporal_sampler.signature]
        except KeyError:
            cs = copy.copy(temporal_sampler)
            cs.configure(self.config, data_type, onlycheck=True)
            self._tags_temporal_samplers[tag][cs.signature] = cs
            rehash_fetch = True
        if rehash_fetch:
            self._tags_fetch[tag][("fetch", cs.signature, ss.signature)] = \
                "fetch_{}_{}_{}".format(ALLOWED_IO_TYPES[data_type],
                                        ss.fetch_signature(),
                                        cs.fetch_signature())
            self._tags_fetch[tag][("fetch_many", cs.signature, ss.signature)] = \
                "fetch_many_{}_{}_{}".format(ALLOWED_IO_TYPES[data_type],
                                             ss.fetch_signature(),
                                             cs.fetch_signature())
        return self._tags_fetch[tag][(fname_root, cs.signature, ss.signature)], ss, cs

    def _get_fetch_6args(self, fname_root, tag, data_type, spatial_sampler, temporal_sampler):
        assert issubclass(spatial_sampler.__class__, Sampler)
        assert issubclass(temporal_sampler.__class__, TemporalSampler)
        ss = None
        cs = None
        rehash_fetch = False
        try:
            ss = self._tags_spatial_samplers[tag][spatial_sampler.signature]
        except KeyError:
            ss = copy.copy(spatial_sampler)
            ss.configure(self.config, data_type)
            self._tags_spatial_samplers[tag][ss.signature] = ss
            rehash_fetch = True

        try:
            cs = self._tags_temporal_samplers[tag][temporal_sampler.signature]
        except KeyError:
            cs = copy.copy(temporal_sampler)
            cs.configure(self.config, data_type, onlycheck=True)
            self._tags_temporal_samplers[tag][cs.signature] = cs
            rehash_fetch = True
        if rehash_fetch:
            self._tags_fetch[tag][("fetch6", cs.signature, ss.signature)] = \
                    "{}_{}_{}_{}".format("fetch",
                                         ALLOWED_IO_TYPES[data_type],
                                         ss.fetch_signature(),
                                         cs.fetch_signature())
            self._tags_fetch[tag][("fetch_many6", cs.signature, ss.signature)] = \
                "{}_{}_{}_{}".format("fetch_many6",
                                     ALLOWED_IO_TYPES[data_type],
                                     ss.fetch_signature(),
                                     cs.fetch_signature())

        return self._tags_fetch[tag][(fname_root, cs.signature, ss.signature)], ss, cs

    def fetch_points(self, tag, time):
        data_type = map_type[self._get_tag_type(tag)]
        fetch_points = getattr(self.raw, "fetch_points_" + ALLOWED_IO_TYPES[data_type])
        return fetch_points(tag, time)

<<<<<<< HEAD
    def fetch_many(self, tag, points, time, spatial_sampler, temporal_sampler):
        fetch_fname, ss, cs = self._get_fetch_5args("fetch_many", tag, points.dtype.type, spatial_sampler, temporal_sampler)
        fetch = getattr(self.raw, fetch_fname)
        return fetch(tag, points, time, ss.raw, cs.raw)

    def fetch_many6(self, tag, points, time1, time2, spatial_sampler, temporal_sampler):
        fetch_fname, ss, cs = self._get_fetch_6args("fetch_many6", tag, points.dtype.type, spatial_sampler, temporal_sampler)
=======
    def fetch_many(self, tag, points, time, spatial_sampler, chrono_sampler):
        fetch_fname, ss, cs = self._get_fetch_5args("fetch_many", tag, points.dtype.type,
                                                    spatial_sampler, chrono_sampler)
        fetch = getattr(self.raw, fetch_fname)
        return fetch(tag, points, time, ss.raw, cs.raw)

    def fetch_many6(self, tag, points, time1, time2, spatial_sampler, chrono_sampler):
        fetch_fname, ss, cs = self._get_fetch_6args("fetch_many6", tag, points.dtype.type,
                                                    spatial_sampler, chrono_sampler)
>>>>>>> a2dd4aa2
        fetch = getattr(self.raw, fetch_fname)
        return fetch(tag, points, time1, time2, ss.raw, cs.raw)

    def fetch(self, *args, **kwargs):
        tag = args[0]
        data_type = map_type[self._get_tag_type(tag)]
        if len(args) == 1:
            fetch_fname = "fetch_" + ALLOWED_IO_TYPES[data_type]
            fargs = (tag, )
        if len(args) == 5:
            loc = array2Point(args[1], self.config, self.raw_point)
            time = args[2]
            spatial_sampler = args[3]
            temporal_sampler = args[4]
            fetch_fname, ss, cs = self._get_fetch_5args("fetch", tag, data_type, spatial_sampler, temporal_sampler)
            barrier_enabled = True
            if type(time).__name__ == 'float':
                barrier_time = mui4py_mod.numeric_limits_real
            elif type(time).__name__ == 'int':
                barrier_time = mui4py_mod.numeric_limits_int
            else:
                raise Exception("Unrecognized time type '{}'.".format(type(time).__name__))
            fargs = (tag, loc, time, ss.raw, cs.raw, barrier_enabled)
        if len(args) == 6:
            loc = array2Point(args[1], self.config, self.raw_point)
            time1 = args[2]
            time2 = args[3]
            spatial_sampler = args[4]
            temporal_sampler = args[5]
            fetch_fname, ss, cs = self._get_fetch_6args("fetch", tag, data_type, spatial_sampler, temporal_sampler)
            barrier_enabled = True
            if type(time1).__name__ == 'float':
                barrier_time = mui4py_mod.numeric_limits_real
            elif type(time1).__name__ == 'int':
                barrier_time = mui4py_mod.numeric_limits_int
            else:
                raise Exception("Unrecognized time1 type '{}'.".format(type(time1).__name__))
            if type(time1).__name__ != type(time2).__name__:
                raise Exception("time1 type '{}'. doesn't same as time2 type".format(type(time1).__name__))
            fargs = (tag, loc, time1, time2, ss.raw, cs.raw, barrier_enabled)
        fetch = getattr(self.raw, fetch_fname)
        return safe_cast(self._get_tag_type(tag), fetch(*fargs))

    def Point(self, points):
        return array2Point(points, self.config, self.raw_point)<|MERGE_RESOLUTION|>--- conflicted
+++ resolved
@@ -3,13 +3,7 @@
 from mui4py.config import Config
 from mui4py.types import safe_cast, map_type, ALLOWED_IO_TYPES
 from mui4py.geometry import Geometry
-<<<<<<< HEAD
-from mui4py.samplers import Sampler, TemporalSampler
-import numpy as np
-import re
-=======
 from mui4py.samplers import Sampler, ChronoSampler
->>>>>>> a2dd4aa2
 import copy
 
 
@@ -20,13 +14,8 @@
     assert issubclass(config.__class__, Config)
     ifaces_out = {}
     cpp_obj_name = get_cpp_name("create_uniface", config.dim,
-<<<<<<< HEAD
-                                config.float_type, config.int_type, config.uint_type)
-    ifaceraw = getattr(mui4py_mod,cpp_obj_name)(domain, ifaces_names)
-=======
                                 config.float_type, config.int_type)
     ifaceraw = getattr(mui4py_mod, cpp_obj_name)(domain, ifaces_names)
->>>>>>> a2dd4aa2
     for i, obj in enumerate(ifaceraw):
         ifaces_out[ifaces_names[i]] = Uniface(config=config,
                                               cpp_obj=obj)
@@ -66,7 +55,7 @@
         self.configure(self.config, cpp_obj=cpp_obj)
         self.tags_type = {}
         self._tags_spatial_samplers = {}
-        self._tags_temporal_samplers = {}
+        self._tags_chrono_samplers = {}
         self._tags_fetch = {}
         # self._tags_push = {}
         self._ALLOWED_PROTOCOLS = ["mpi"]
@@ -97,7 +86,7 @@
         except KeyError:
             self.tags_type[tag] = data_type
             self._tags_spatial_samplers[tag] = {}
-            self._tags_temporal_samplers[tag] = {}
+            self._tags_chrono_samplers[tag] = {}
             self._tags_fetch[tag] = {}
         else:
             raise Exception("Type '{}' has already been defined for tag '{}'.".format(data_type_stored.__name__, tag))
@@ -148,17 +137,14 @@
         push_fname, data_type = self._get_pushfname("push_many_", tag, type_in=values.dtype.type)
         getattr(self.raw, push_fname)(tag, points, values)
 
-    def commit(self, tstamp, tstampB=None):
-        if tstampB is not None:
-            return self.raw.commit(tstamp, tstampB)
-        else:
-            return self.raw.commit(tstamp, mui4py_mod.numeric_limits_int)
-
-    def barrier(self, tstamp, tstampB=None):
-        if tstampB is not None:
-            self.raw.barrier(tstamp, tstampB)
-        else:
-            self.raw.barrier(tstamp)
+    def commit(self, tstamp):
+        return self.raw.commit(tstamp)
+
+    def barrier(self, t1, t2=None):
+        if t2 is not None:
+            self.raw.barrier(t1, t2)
+        else:
+            self.raw.barrier(t1)
 
     def forget(self, tend, tbegin=0.0):
         self.raw.forget(tend, True)
@@ -173,7 +159,7 @@
             self.raw.is_ready(attr, t1)
 
     def set_memory(self, t):
-        self.raw.set_memory(t)
+        self.raw.set_memmory(t)
 
     def assign(self, tag, val):
         data_type = map_type[self._get_tag_type(tag)]
@@ -196,9 +182,9 @@
     def announce_send_disable(self):
         self.raw.announce_send_disable()
 
-    def _get_fetch_5args(self, fname_root, tag, data_type, spatial_sampler, temporal_sampler):
+    def _get_fetch_5args(self, fname_root, tag, data_type, spatial_sampler, chrono_sampler):
         assert issubclass(spatial_sampler.__class__, Sampler)
-        assert issubclass(temporal_sampler.__class__, TemporalSampler)
+        assert issubclass(chrono_sampler.__class__, ChronoSampler)
         ss = None
         cs = None
         rehash_fetch = False
@@ -211,11 +197,11 @@
             rehash_fetch = True
 
         try:
-            cs = self._tags_temporal_samplers[tag][temporal_sampler.signature]
-        except KeyError:
-            cs = copy.copy(temporal_sampler)
+            cs = self._tags_chrono_samplers[tag][chrono_sampler.signature]
+        except KeyError:
+            cs = copy.copy(chrono_sampler)
             cs.configure(self.config, data_type, onlycheck=True)
-            self._tags_temporal_samplers[tag][cs.signature] = cs
+            self._tags_chrono_samplers[tag][cs.signature] = cs
             rehash_fetch = True
         if rehash_fetch:
             self._tags_fetch[tag][("fetch", cs.signature, ss.signature)] = \
@@ -228,9 +214,9 @@
                                              cs.fetch_signature())
         return self._tags_fetch[tag][(fname_root, cs.signature, ss.signature)], ss, cs
 
-    def _get_fetch_6args(self, fname_root, tag, data_type, spatial_sampler, temporal_sampler):
+    def _get_fetch_6args(self, fname_root, tag, data_type, spatial_sampler, chrono_sampler):
         assert issubclass(spatial_sampler.__class__, Sampler)
-        assert issubclass(temporal_sampler.__class__, TemporalSampler)
+        assert issubclass(chrono_sampler.__class__, ChronoSampler)
         ss = None
         cs = None
         rehash_fetch = False
@@ -243,11 +229,11 @@
             rehash_fetch = True
 
         try:
-            cs = self._tags_temporal_samplers[tag][temporal_sampler.signature]
-        except KeyError:
-            cs = copy.copy(temporal_sampler)
+            cs = self._tags_chrono_samplers[tag][chrono_sampler.signature]
+        except KeyError:
+            cs = copy.copy(chrono_sampler)
             cs.configure(self.config, data_type, onlycheck=True)
-            self._tags_temporal_samplers[tag][cs.signature] = cs
+            self._tags_chrono_samplers[tag][cs.signature] = cs
             rehash_fetch = True
         if rehash_fetch:
             self._tags_fetch[tag][("fetch6", cs.signature, ss.signature)] = \
@@ -268,15 +254,6 @@
         fetch_points = getattr(self.raw, "fetch_points_" + ALLOWED_IO_TYPES[data_type])
         return fetch_points(tag, time)
 
-<<<<<<< HEAD
-    def fetch_many(self, tag, points, time, spatial_sampler, temporal_sampler):
-        fetch_fname, ss, cs = self._get_fetch_5args("fetch_many", tag, points.dtype.type, spatial_sampler, temporal_sampler)
-        fetch = getattr(self.raw, fetch_fname)
-        return fetch(tag, points, time, ss.raw, cs.raw)
-
-    def fetch_many6(self, tag, points, time1, time2, spatial_sampler, temporal_sampler):
-        fetch_fname, ss, cs = self._get_fetch_6args("fetch_many6", tag, points.dtype.type, spatial_sampler, temporal_sampler)
-=======
     def fetch_many(self, tag, points, time, spatial_sampler, chrono_sampler):
         fetch_fname, ss, cs = self._get_fetch_5args("fetch_many", tag, points.dtype.type,
                                                     spatial_sampler, chrono_sampler)
@@ -286,7 +263,6 @@
     def fetch_many6(self, tag, points, time1, time2, spatial_sampler, chrono_sampler):
         fetch_fname, ss, cs = self._get_fetch_6args("fetch_many6", tag, points.dtype.type,
                                                     spatial_sampler, chrono_sampler)
->>>>>>> a2dd4aa2
         fetch = getattr(self.raw, fetch_fname)
         return fetch(tag, points, time1, time2, ss.raw, cs.raw)
 
@@ -300,8 +276,8 @@
             loc = array2Point(args[1], self.config, self.raw_point)
             time = args[2]
             spatial_sampler = args[3]
-            temporal_sampler = args[4]
-            fetch_fname, ss, cs = self._get_fetch_5args("fetch", tag, data_type, spatial_sampler, temporal_sampler)
+            chrono_sampler = args[4]
+            fetch_fname, ss, cs = self._get_fetch_5args("fetch", tag, data_type, spatial_sampler, chrono_sampler)
             barrier_enabled = True
             if type(time).__name__ == 'float':
                 barrier_time = mui4py_mod.numeric_limits_real
@@ -315,8 +291,8 @@
             time1 = args[2]
             time2 = args[3]
             spatial_sampler = args[4]
-            temporal_sampler = args[5]
-            fetch_fname, ss, cs = self._get_fetch_6args("fetch", tag, data_type, spatial_sampler, temporal_sampler)
+            chrono_sampler = args[5]
+            fetch_fname, ss, cs = self._get_fetch_6args("fetch", tag, data_type, spatial_sampler, chrono_sampler)
             barrier_enabled = True
             if type(time1).__name__ == 'float':
                 barrier_time = mui4py_mod.numeric_limits_real
